--- conflicted
+++ resolved
@@ -1,15 +1,5 @@
-import pytest
 from ..track import track
 
-<<<<<<< HEAD
-from napari_btrack import napari_experimental_provide_dock_widget  # noqa: F401
-
-# this is your plugin name declared in your napari.plugins entry point
-MY_PLUGIN_NAME = "napari-btrack"
-# the name of your widget(s)
-MY_WIDGET_NAMES = ["Example Q Widget", "example_magic_widget"]
-=======
->>>>>>> 93235522
 
 def test_add_widget(make_napari_viewer):
     viewer = make_napari_viewer()
